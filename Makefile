--- conflicted
+++ resolved
@@ -48,11 +48,7 @@
 # Due to the way that the shared build logic works, images should
 # all be in folders at the same level (no additional levels of nesting).
 
-<<<<<<< HEAD
-DOCKER_REGISTRY = upbound
-=======
-REGISTRY_ORGS = docker.io/crossplane registry.upbound.io/crossplane
->>>>>>> 30f43575
+REGISTRY_ORGS = docker.io/upbound
 IMAGES = crossplane
 OSBASEIMAGE = gcr.io/distroless/static:nonroot
 -include build/makelib/imagelight.mk
